[![Build Status](https://travis-ci.com/openCEMorg/openCEM.svg?token=YPwjEg4ZHVHXyJ2xeA7b&branch=master)](https://travis-ci.com/openCEMorg/openCEM)

# openCEM

Welcome to the repository for openCEM

## What is this repository for?

This repository contains the development version of openCEM. You can download and try it in your computer. Please report issues either via:

- Log an issue in the [issue tracker](https://github.com/openCEMorg/openCEM/issues)
- Email [analyticsinfo-at-itpau.com.au](mailto:analyticsinfo@itpau.com.au)

## Requirements

<<<<<<< HEAD
*   A computer with at least 16 GB of RAM (32 GB or more recommended)
*   Windows, MacOS Linux OS
*   4 GB available in your hard drive (for full result sets)
*   An active internet connection for the duration of the run

## Installation

To run openCEM, you need to install [Python 3](https://www.python.org/download/releases/3.0/) and additional dependencies.
See the [Install](https://github.com/openCEMorg/openCEM/wiki/Install) page for more information.
=======
- A computer with at least 16 GB of RAM (32 GB or more recommended)
- Windows or Linux OS
- 4 GB available in your hard drive (for full result sets)
- An active internet connection for the duration of the run

## Installation

To run openCEM, you need to install [Python 3](https://www.python.org/download/releases/3.0/), a development version of [Pyomo](http://www.pyomo.org/) and a solver.
>>>>>>> aa8cf65f

## Documentation

The [Wiki](https://github.com/openCEMorg/openCEM/wiki) for this repository is the main and most up to date source of information for openCEM.

## Examples

Example input files for openCEM can be found in the [Examples](https://github.com/openCEMorg/openCEM/openCEM_examples) repository<|MERGE_RESOLUTION|>--- conflicted
+++ resolved
@@ -13,7 +13,6 @@
 
 ## Requirements
 
-<<<<<<< HEAD
 *   A computer with at least 16 GB of RAM (32 GB or more recommended)
 *   Windows, MacOS Linux OS
 *   4 GB available in your hard drive (for full result sets)
@@ -23,16 +22,6 @@
 
 To run openCEM, you need to install [Python 3](https://www.python.org/download/releases/3.0/) and additional dependencies.
 See the [Install](https://github.com/openCEMorg/openCEM/wiki/Install) page for more information.
-=======
-- A computer with at least 16 GB of RAM (32 GB or more recommended)
-- Windows or Linux OS
-- 4 GB available in your hard drive (for full result sets)
-- An active internet connection for the duration of the run
-
-## Installation
-
-To run openCEM, you need to install [Python 3](https://www.python.org/download/releases/3.0/), a development version of [Pyomo](http://www.pyomo.org/) and a solver.
->>>>>>> aa8cf65f
 
 ## Documentation
 
